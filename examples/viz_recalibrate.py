--- conflicted
+++ resolved
@@ -12,7 +12,6 @@
 )
 import uncertainty_toolbox.viz as uviz
 from uncertainty_toolbox.recalibration import iso_recal
-from uncertainty_toolbox.viz import plot_calibration
 
 import neatplot
 
@@ -44,17 +43,7 @@
 
 
 # List of predictive means and standard deviations
-<<<<<<< HEAD
-pred_mean_list = [f, f + 0.1]
-=======
-pred_mean_list = [
-    f,
-    # f + 0.1,
-    # f - 0.1,
-    # f + 0.25,
-    # f - 0.25,
-]
->>>>>>> e4f8470c
+pred_mean_list = [f]
 
 pred_std_list = [
     std * 0.5,  # overconfident
@@ -65,9 +54,7 @@
 for i, pred_mean in enumerate(pred_mean_list):
     for j, pred_std in enumerate(pred_std_list):
         # Before recalibration
-        exp_props, obs_props = get_proportion_lists_vectorized(
-            pred_mean, pred_std, y
-        )
+        exp_props, obs_props = get_proportion_lists_vectorized(pred_mean, pred_std, y)
         recal_model = None
         mace = umetrics.mean_absolute_calibration_error(
             pred_mean, pred_std, y, recal_model=recal_model
@@ -79,15 +66,9 @@
             pred_mean, pred_std, y, recal_model=recal_model
         )
         print("Before Recalibration")
-        print(
-            "   MACE: {:.5f}, RMSCE: {:.5f}, MA: {:.5f}".format(mace, rmsce, ma)
-        )
+        print("   MACE: {:.5f}, RMSCE: {:.5f}, MA: {:.5f}".format(mace, rmsce, ma))
 
-<<<<<<< HEAD
-        plot_calibration(
-=======
         uviz.plot_calibration(
->>>>>>> e4f8470c
             pred_mean,
             pred_std,
             y,
@@ -111,9 +92,7 @@
             pred_mean, pred_std, y, recal_model=recal_model
         )
         print(" After Recalibration")
-        print(
-            "   MACE: {:.5f}, RMSCE: {:.5f}, MA: {:.5f}".format(mace, rmsce, ma)
-        )
+        print("   MACE: {:.5f}, RMSCE: {:.5f}, MA: {:.5f}".format(mace, rmsce, ma))
 
         plot_calibration(
             pred_mean,
