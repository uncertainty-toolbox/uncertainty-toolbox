--- conflicted
+++ resolved
@@ -6,15 +6,11 @@
 import numpy as np
 from scipy.stats import norm
 
-<<<<<<< HEAD
 from uncertainty_toolbox.utils import (
     assert_is_flat_same_shape,
     assert_is_positive,
     trapezoid_area,
 )
-=======
-from uncertainty_toolbox.utils import assert_is_flat_same_shape, assert_is_positive
->>>>>>> b13a630a
 
 
 def test_is_flat_same_shape_wrong_type():
@@ -48,7 +44,6 @@
     assert_is_flat_same_shape(*inputs)
 
 
-<<<<<<< HEAD
 def test_is_positive():
     _MAX_NUM_ARRAYS = 10
     _MAX_ARR_SIZE = 10
@@ -129,7 +124,8 @@
     area_arr = trapezoid_area(xl, al, bl, xr, ar, br)
     assert area_arr.shape == (len(_X) - 1,)
     assert np.sum(area_arr) == pytest.approx(9.999991773687205, abs=1e-6)
-=======
+
+
 def test_is_flat_same_shape_correct_single_input():
     input = np.arange(5)
     assert_is_flat_same_shape(input)
@@ -185,5 +181,4 @@
 
 def test_assert_is_positive_empty_call():
     with pytest.raises(AssertionError):
-        assert_is_positive()
->>>>>>> b13a630a
+        assert_is_positive()