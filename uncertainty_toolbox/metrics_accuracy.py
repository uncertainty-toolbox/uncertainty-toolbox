--- conflicted
+++ resolved
@@ -25,14 +25,6 @@
 
     Returns:
         A dictionary with:
-<<<<<<< HEAD
-            * Mean average error ('mae')
-            * Root mean squared error ('rmse')
-            * Median absolute error ('mdae')
-            * Mean absolute relative percent difference ('marpd')
-            * r^2 ('r2')
-            * Pearson's correlation coefficient ('corr')
-=======
 
         - Mean average error ('mae')
         - Root mean squared error ('rmse')
@@ -40,7 +32,6 @@
         - Mean absolute relative percent difference ('marpd')
         - r^2 ('r2')
         - Pearson's correlation coefficient ('corr')
->>>>>>> f7a33547
     """
     # Check that input arrays are flat
     assert_is_flat_same_shape(y_pred, y_true)
