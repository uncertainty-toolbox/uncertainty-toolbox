--- conflicted
+++ resolved
@@ -31,43 +31,4 @@
     std = 0.01 + np.abs(x - 5.0) / 10.0
     noise = np.random.normal(scale=std)
     y = f + noise
-<<<<<<< HEAD
-    return f, std, y, x
-
-
-def curvy_cosine(x):
-    """
-    Curvy cosine function.
-
-    Parameters
-    ----------
-    x : ndarray
-        2d numpy ndarray.
-    """
-    try:
-        type_condition = isinstance(x, np.ndarray)
-    except:
-        type_condition = False
-
-    try:
-        dim_condition = len(x.shape) == 2
-    except:
-        dim_condition = False
-
-    try:
-        shape_condition = tuple(x.shape)[1] == 1
-    except:
-        shape_condition = False
-
-    if not (type_condition and dim_condition and shape_condition):
-        raise RuntimeError(
-            "Input must be a 2D numpy array, with second dimension equal to 1"
-        )
-
-    flat_neg_cos = np.sum(-1 * np.cos(x), 1) / x.shape[1]
-    curvy_cos = flat_neg_cos + 0.2 * np.linalg.norm(x, axis=1)
-    curvy_cos = curvy_cos.reshape(-1, 1)
-    return curvy_cos
-=======
-    return f, std, y, x
->>>>>>> f0d016de
+    return f, std, y, x