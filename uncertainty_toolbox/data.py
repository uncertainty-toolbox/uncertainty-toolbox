"""
Code for importing and generating data.
"""
from typing import Tuple

import numpy as np


def synthetic_arange_random(
        num_points: int = 10,
) -> Tuple[np.ndarray, np.ndarray, np.ndarray, np.ndarray]:
    """Dataset of evenly spaced points and identity function (with some randomization).

<<<<<<< HEAD
    This returns predictions from some hypothetical uncertainty model.
=======
    This function returns predictions and predictive uncertainties (given as standard
    deviations) from some hypothetical uncertainty model, along with true input x and
    output y data points.
>>>>>>> 4dfc85a4

    Args:
        num_points: The number of data points in the set.

    Returns:
<<<<<<< HEAD
        - The y predictions given by some synthetic model. These are the true
          values of y but with uniform noise added.
        - The standard deviation estimation given by some synthetic model. These
          are the errors between the predictions and the truth plus some unifom
          noise.
        - The true y labels.
        - The x data points.
=======
        - The y predictions given by a hypothetical predictive uncertainty model. These
          are the true values of y but with uniform noise added.
        - The standard deviations given by a hypothetical predictive uncertainty model.
          These are the errors between the predictions and the truth plus some unifom
          noise.
        - The true y outputs.
        - The true x inputs.
>>>>>>> 4dfc85a4
    """
    x = np.arange(num_points)
    y_true = np.arange(num_points)
    y_pred = np.arange(num_points) + np.random.random((num_points,))
    y_std = np.abs(y_true - y_pred) + 0.1 * np.random.random((num_points,))

    return y_pred, y_std, y_true, x


def synthetic_sine_heteroscedastic(
        n_points: int = 10,
) -> Tuple[np.ndarray, np.ndarray, np.ndarray, np.ndarray]:
    """Return samples from "synthetic sine" heteroscedastic noisy function.

<<<<<<< HEAD
    This returns a synthetic dataset which one could use to train an uncertainty model.
=======
    This returns a synthetic dataset which can be used to train and assess a predictive
    uncertainty model.
>>>>>>> 4dfc85a4

    Args:
        n_points: The number of data points in the set.

    Returns:
<<<<<<< HEAD
        - The true y points of the dataset.
        - The standard deviation of the noise added.
        - The observed, noisy y data.
        - The x data points.
=======
        - Predicted output points y.
        - Predictive uncertainties, defined using standard deviation of added noise.
        - True output points y.
        - True input points x.
>>>>>>> 4dfc85a4
    """
    bounds = [0, 15]

    # x = np.random.uniform(bounds[0], bounds[1], n_points)
    x = np.linspace(bounds[0], bounds[1], n_points)

    f = np.sin(x)
    std = 0.01 + np.abs(x - 5.0) / 10.0
    noise = np.random.normal(scale=std)
    y = f + noise
    return f, std, y, x<|MERGE_RESOLUTION|>--- conflicted
+++ resolved
@@ -11,27 +11,15 @@
 ) -> Tuple[np.ndarray, np.ndarray, np.ndarray, np.ndarray]:
     """Dataset of evenly spaced points and identity function (with some randomization).
 
-<<<<<<< HEAD
-    This returns predictions from some hypothetical uncertainty model.
-=======
+
     This function returns predictions and predictive uncertainties (given as standard
     deviations) from some hypothetical uncertainty model, along with true input x and
     output y data points.
->>>>>>> 4dfc85a4
 
     Args:
         num_points: The number of data points in the set.
 
     Returns:
-<<<<<<< HEAD
-        - The y predictions given by some synthetic model. These are the true
-          values of y but with uniform noise added.
-        - The standard deviation estimation given by some synthetic model. These
-          are the errors between the predictions and the truth plus some unifom
-          noise.
-        - The true y labels.
-        - The x data points.
-=======
         - The y predictions given by a hypothetical predictive uncertainty model. These
           are the true values of y but with uniform noise added.
         - The standard deviations given by a hypothetical predictive uncertainty model.
@@ -39,7 +27,6 @@
           noise.
         - The true y outputs.
         - The true x inputs.
->>>>>>> 4dfc85a4
     """
     x = np.arange(num_points)
     y_true = np.arange(num_points)
@@ -54,28 +41,17 @@
 ) -> Tuple[np.ndarray, np.ndarray, np.ndarray, np.ndarray]:
     """Return samples from "synthetic sine" heteroscedastic noisy function.
 
-<<<<<<< HEAD
-    This returns a synthetic dataset which one could use to train an uncertainty model.
-=======
     This returns a synthetic dataset which can be used to train and assess a predictive
     uncertainty model.
->>>>>>> 4dfc85a4
 
     Args:
         n_points: The number of data points in the set.
 
     Returns:
-<<<<<<< HEAD
-        - The true y points of the dataset.
-        - The standard deviation of the noise added.
-        - The observed, noisy y data.
-        - The x data points.
-=======
         - Predicted output points y.
         - Predictive uncertainties, defined using standard deviation of added noise.
         - True output points y.
         - True input points x.
->>>>>>> 4dfc85a4
     """
     bounds = [0, 15]
 
