"""
Code for importing and generating data.
"""
from typing import Tuple

import numpy as np


def synthetic_arange_random(
        num_points: int = 10,
) -> Tuple[np.ndarray, np.ndarray, np.ndarray, np.ndarray]:
    """Dataset of evenly spaced points and identity function (with some randomization).

    This returns predictions from some hypothetical uncertainty model.

    Args:
        num_points: The number of data points in the set.

    Returns:
<<<<<<< HEAD
        - The y labels of the dataset with uniform noise.
        - The standard deviation by taking the difference between the
        -   noisy y observation and the truth and adding some uniform noise.
=======
        - The y predictions given by some synthetic model. These are the true
          values of y but with uniform noise added.
        - The standard deviation estimation given by some synthetic model. These
          are the errors between the predictions and the truth plus some unifom
          noise.
>>>>>>> f7a33547
        - The true y labels.
        - The x data points.
    """
    x = np.arange(num_points)
    y_true = np.arange(num_points)
    y_pred = np.arange(num_points) + np.random.random((num_points,))
    y_std = np.abs(y_true - y_pred) + 0.1 * np.random.random((num_points,))

    return y_pred, y_std, y_true, x


def synthetic_sine_heteroscedastic(
        n_points: int = 10,
) -> Tuple[np.ndarray, np.ndarray, np.ndarray, np.ndarray]:
    """Return samples from "synthetic sine" heteroscedastic noisy function.

    This returns a synthetic dataset which one could use to train an uncertainty model.

    Args:
        n_points: The number of data points in the set.

    Returns:
        - The true y points of the dataset.
        - The standard deviation of the noise added.
        - The observed, noisy y data.
        - The x data points.
    """
    bounds = [0, 15]

    # x = np.random.uniform(bounds[0], bounds[1], n_points)
    x = np.linspace(bounds[0], bounds[1], n_points)

    f = np.sin(x)
    std = 0.01 + np.abs(x - 5.0) / 10.0
    noise = np.random.normal(scale=std)
    y = f + noise
    return f, std, y, x<|MERGE_RESOLUTION|>--- conflicted
+++ resolved
@@ -17,17 +17,11 @@
         num_points: The number of data points in the set.
 
     Returns:
-<<<<<<< HEAD
-        - The y labels of the dataset with uniform noise.
-        - The standard deviation by taking the difference between the
-        -   noisy y observation and the truth and adding some uniform noise.
-=======
         - The y predictions given by some synthetic model. These are the true
           values of y but with uniform noise added.
         - The standard deviation estimation given by some synthetic model. These
           are the errors between the predictions and the truth plus some unifom
           noise.
->>>>>>> f7a33547
         - The true y labels.
         - The x data points.
     """
