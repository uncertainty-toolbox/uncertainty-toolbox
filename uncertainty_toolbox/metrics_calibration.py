--- conflicted
+++ resolved
@@ -250,11 +250,6 @@
         in_exp_proportions = exp_proportions
 
     residuals = y_pred - y_true
-<<<<<<< HEAD
-    normalized_residuals = (residuals.flatten() / y_std.flatten()).reshape(-1, 1)
-    above_lower = normalized_residuals >= gaussian_lower_bound
-    below_upper = normalized_residuals <= gaussian_upper_bound
-=======
     normalized_residuals = (residuals.flatten() / y_std.flatten()).reshape(
         -1, 1
     )
@@ -262,7 +257,6 @@
     if prop_type == "interval":
         gaussian_lower_bound = norm.ppf(0.5 - in_exp_proportions / 2.0)
         gaussian_upper_bound = norm.ppf(0.5 + in_exp_proportions / 2.0)
->>>>>>> c41b2aaf
 
         above_lower = normalized_residuals >= gaussian_lower_bound
         below_upper = normalized_residuals <= gaussian_upper_bound
