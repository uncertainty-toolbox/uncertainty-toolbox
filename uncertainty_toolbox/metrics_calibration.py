"""
Metrics for assessing the quality of predictive uncertainty quantification.
"""

from typing import Any, Tuple
from argparse import Namespace
import numpy as np
from sklearn.isotonic import IsotonicRegression
from scipy import stats
from shapely.geometry import Polygon, LineString
from shapely.ops import polygonize, unary_union
from sklearn.isotonic import IsotonicRegression
from tqdm import tqdm
from uncertainty_toolbox.utils import (
    assert_is_flat_same_shape,
    assert_is_positive,
)


<<<<<<< HEAD
def sharpness(y_std):
=======
def sharpness(y_std: np.ndarray) -> float:
>>>>>>> f7a33547
    """Return sharpness (a single measure of the overall confidence).

    Args:
        y_std: 1D array of the predicted standard deviations for the held out dataset.

    Returns:
        A single scalar which quantifies the average of the standard deviations.
    """
    # Check that input arrays are flat
    assert_is_flat_same_shape(y_std)
    # Check that input std is positive
    assert_is_positive(y_std)

    # Compute sharpness
    sharp_metric = np.sqrt(np.mean(y_std ** 2))

    return sharp_metric


def root_mean_squared_calibration_error(
    y_pred: np.ndarray,
    y_std: np.ndarray,
    y_true: np.ndarray,
    num_bins: int = 100,
    vectorized: bool = False,
<<<<<<< HEAD
    recal_model: Any = None,
=======
    recal_model: IsotonicRegression = None,
>>>>>>> f7a33547
    prop_type: str = "interval",
) -> float:
    """Root mean squared calibration error.

    Args:
        y_pred: 1D array of the predicted means for the held out dataset.
        y_std: 1D array of the predicted standard deviations for the held out dataset.
        y_true: 1D array of the true labels in the held out dataset.
        num_bins: number of discretizations for the probability space [0, 1].
        vectorized: whether to vectorize computation for observed proportions.
                    (while setting to True is faster, it has much higher memory requirements
                    and may fail to run for larger datasets).
        recal_model: an sklearn isotonoic regression model which recalibrates the predictions.
        prop_type: "interval" to measure observed proportions for centered prediction intervals,
                   and "quantile" for observed proportions below a predicted quantile.

    Returns:
        A single scalar which calculates the root mean squared calibration error.
    """

    # Check that input arrays are flat
    assert_is_flat_same_shape(y_pred, y_std, y_true)
    # Check that input std is positive
    assert_is_positive(y_std)
    # Check that prop_type is one of 'interval' or 'quantile'
    assert prop_type in ["interval", "quantile"]

    # Get lists of expected and observed proportions for a range of quantiles
    if vectorized:
        (exp_proportions, obs_proportions) = get_proportion_lists_vectorized(
            y_pred, y_std, y_true, num_bins, recal_model, prop_type
        )
    else:
        (exp_proportions, obs_proportions) = get_proportion_lists(
            y_pred, y_std, y_true, num_bins, recal_model, prop_type
        )

    squared_diff_proportions = np.square(exp_proportions - obs_proportions)
    rmsce = np.sqrt(np.mean(squared_diff_proportions))

    return rmsce


def mean_absolute_calibration_error(
<<<<<<< HEAD
    y_pred,
    y_std,
    y_true,
    num_bins=100,
    vectorized=False,
    recal_model=None,
    prop_type="interval",
=======
    y_pred: np.ndarray,
    y_std: np.ndarray,
    y_true: np.ndarray,
    num_bins: int = 100,
    vectorized: bool = False,
    recal_model: IsotonicRegression =None,
    prop_type: str = "interval",
>>>>>>> f7a33547
) -> float:
    """Mean absolute calibration error; identical to ECE.

    Args:
        y_pred: 1D array of the predicted means for the held out dataset.
        y_std: 1D array of the predicted standard deviations for the held out dataset.
        y_true: 1D array of the true labels in the held out dataset.
        num_bins: number of discretizations for the probability space [0, 1].
        vectorized: whether to vectorize computation for observed proportions.
                    (while setting to True is faster, it has much higher memory requirements
                    and may fail to run for larger datasets).
        recal_model: an sklearn isotonoic regression model which recalibrates the predictions.
        prop_type: "interval" to measure observed proportions for centered prediction intervals,
                   and "quantile" for observed proportions below a predicted quantile.

    Returns:
        A single scalar which calculates the mean absolute calibration error.
    """

    # Check that input arrays are flat
    assert_is_flat_same_shape(y_pred, y_std, y_true)
    # Check that input std is positive
    assert_is_positive(y_std)
    # Check that prop_type is one of 'interval' or 'quantile'
    assert prop_type in ["interval", "quantile"]

    # Get lists of expected and observed proportions for a range of quantiles
    if vectorized:
        (exp_proportions, obs_proportions) = get_proportion_lists_vectorized(
            y_pred, y_std, y_true, num_bins, recal_model, prop_type
        )
    else:
        (exp_proportions, obs_proportions) = get_proportion_lists(
            y_pred, y_std, y_true, num_bins, recal_model, prop_type
        )

    abs_diff_proportions = np.abs(exp_proportions - obs_proportions)
    mace = np.mean(abs_diff_proportions)

    return mace


def adversarial_group_calibration(
    y_pred: np.ndarray,
    y_std: np.ndarray,
    y_true: np.ndarray,
    cali_type: str,
    prop_type: str = "interval",
    num_bins: int = 100,
    num_group_bins: int = 10,
    draw_with_replacement: bool = False,
    num_trials: int = 10,
    num_group_draws: int = 10,
    verbose: bool = False,
) -> Namespace:
    """Adversarial group calibration.

    Args:
        y_pred: 1D array of the predicted means for the held out dataset.
        y_std: 1D array of the predicted standard deviations for the held out dataset.
        y_true: 1D array of the true labels in the held out dataset.
        cali_type: type of calibration error to measure; one of ["mean_abs", "root_mean_sq"].
        prop_type: "interval" to measure observed proportions for centered prediction intervals,
                   and "quantile" for observed proportions below a predicted quantile.
        num_bins: number of discretizations for the probability space [0, 1].
        num_group_bins: number of discretizations for group size proportions between 0 and 1.
        draw_with_replacement: True to draw subgroups that draw from the dataset with replacement.
        num_trials: number of trials to estimate the worst calibration error per group size.
        num_group_draws: number of subgroups to draw per given group size to measure calibration error on.
        vectorized: whether to vectorize computation for observed proportions.
                    (while setting to True is faster, it has much higher memory requirements
                    and may fail to run for larger datasets).
        verbose: True to print progress statements.

    Returns:
        A Namespace with:
<<<<<<< HEAD
            * Group size array
            * Mean of the worst calibration errors for each group size
            * Standard error of the worst calibration error for each group size
=======

        - Group size array
        - Mean of the worst calibration errors for each group size
        - Standard error of the worst calibration error for each group size
>>>>>>> f7a33547
    """


    # Check that input arrays are flat
    assert_is_flat_same_shape(y_pred, y_std, y_true)
    # Check that input std is positive
    assert_is_positive(y_std)
    # Check that prop_type is one of 'interval' or 'quantile'
    assert prop_type in ["interval", "quantile"]

    num_pts = y_true.shape[0]

    if cali_type == "mean_abs":
        cali_fn = mean_absolute_calibration_error
    elif cali_type == "root_mean_sq":
        cali_fn = root_mean_squared_calibration_error

    num_pts = y_std.shape[0]
    ratio_arr = np.linspace(0, 1, num_group_bins)
    score_mean_per_ratio = []
    score_stderr_per_ratio = []
    if verbose:
        print(
            (
                "Measuring adversarial group calibration by spanning group"
                " size between {} and {}, in {} intervals"
            ).format(np.min(ratio_arr), np.max(ratio_arr), num_group_bins)
        )
    progress = tqdm(ratio_arr) if verbose else ratio_arr
    for r in progress:
        group_size = max([int(round(num_pts * r)), 2])
        score_per_trial = []  # list of worst miscalibrations encountered
        for _ in range(num_trials):
            group_miscal_scores = []
            for g_idx in range(num_group_draws):
                rand_idx = np.random.choice(
                    num_pts, group_size, replace=draw_with_replacement
                )
                group_y_pred = y_pred[rand_idx]
                group_y_true = y_true[rand_idx]
                group_y_std = y_std[rand_idx]
                group_miscal = cali_fn(
                    group_y_pred,
                    group_y_std,
                    group_y_true,
                    num_bins=num_bins,
                    vectorized=True,
                    prop_type=prop_type,
                )
                group_miscal_scores.append(group_miscal)
            max_miscal_score = np.max(group_miscal_scores)
            score_per_trial.append(max_miscal_score)
        score_mean_across_trials = np.mean(score_per_trial)
        score_stderr_across_trials = np.std(score_per_trial, ddof=1)
        score_mean_per_ratio.append(score_mean_across_trials)
        score_stderr_per_ratio.append(score_stderr_across_trials)

    out = Namespace(
        group_size=ratio_arr,
        score_mean=np.array(score_mean_per_ratio),
        score_stderr=np.array(score_stderr_per_ratio),
    )
    return out


def miscalibration_area(
    y_pred: np.ndarray,
    y_std: np.ndarray,
    y_true: np.ndarray,
    num_bins: int = 100,
    vectorized: bool = False,
    recal_model: Any = None,
    prop_type: str = "interval",
) -> float:
    """
    Return miscalibration area.
    This is identical to mean absolute calibration error and ECE, however
    the integration here is taken by tracing the area between curves.
    In the limit of num_bins, miscalibration area and
    mean absolute calibration error will converge to the same value.

    Args:
        y_pred: 1D array of the predicted means for the held out dataset.
        y_std: 1D array of the predicted standard deviations for the held out dataset.
        y_true: 1D array of the true labels in the held out dataset.
        num_bins: number of discretizations for the probability space [0, 1].
        vectorized: whether to vectorize computation for observed proportions.
                    (while setting to True is faster, it has much higher memory requirements
                    and may fail to run for larger datasets).
        recal_model: an sklearn isotonoic regression model which recalibrates the predictions.
        prop_type: "interval" to measure observed proportions for centered prediction intervals,
                   and "quantile" for observed proportions below a predicted quantile.

    Returns:
        A single scalar which calculates the miscalibration area.
    """

    # Check that input arrays are flat
    assert_is_flat_same_shape(y_pred, y_std, y_true)
    # Check that input std is positive
    assert_is_positive(y_std)
    # Check that prop_type is one of 'interval' or 'quantile'
    assert prop_type in ["interval", "quantile"]

    # Get lists of expected and observed proportions for a range of quantiles
    if vectorized:
        (exp_proportions, obs_proportions) = get_proportion_lists_vectorized(
            y_pred, y_std, y_true, num_bins, recal_model, prop_type=prop_type
        )
    else:
        (exp_proportions, obs_proportions) = get_proportion_lists(
            y_pred, y_std, y_true, num_bins, recal_model, prop_type=prop_type
        )

    # Compute approximation to area between curves
    polygon_points = []
    for point in zip(exp_proportions, obs_proportions):
        polygon_points.append(point)
    for point in zip(reversed(exp_proportions), reversed(exp_proportions)):
        polygon_points.append(point)
    polygon_points.append((exp_proportions[0], obs_proportions[0]))
    polygon = Polygon(polygon_points)
    x, y = polygon.exterior.xy
    ls = LineString(np.c_[x, y])
    lr = LineString(ls.coords[:] + ls.coords[0:1])
    mls = unary_union(lr)
    polygon_area_list = [poly.area for poly in polygonize(mls)]
    miscalibration_area = np.asarray(polygon_area_list).sum()

    return miscalibration_area


def get_proportion_lists_vectorized(
    y_pred: np.ndarray,
    y_std: np.ndarray,
    y_true: np.ndarray,
    num_bins: int = 100,
    recal_model: Any = None,
    prop_type: str = "interval"
) -> Tuple[np.ndarray, np.ndarray]:
<<<<<<< HEAD
    """Return lists of expected and observed proportions of points falling into
    intervals corresponding to a range of quantiles.


=======
    """Return arrays of expected and observed proportions of points falling into
    intervals corresponding to a range of quantiles.
    Computations here are vectorized for faster execution, but this function is
    not suited when there are memory constraints.

    Args:
        y_pred: 1D array of the predicted means for the held out dataset.
        y_std: 1D array of the predicted standard deviations for the held out dataset.
        y_true: 1D array of the true labels in the held out dataset.
        num_bins: number of discretizations for the probability space [0, 1].
        recal_model: an sklearn isotonoic regression model which recalibrates the predictions.
        prop_type: "interval" to measure observed proportions for centered prediction intervals,
                   and "quantile" for observed proportions below a predicted quantile.

    Returns:
        A tuple of two numpy arrays, expected proportions and observed proportions
>>>>>>> f7a33547

    """

    # Check that input arrays are flat
    assert_is_flat_same_shape(y_pred, y_std, y_true)
    # Check that input std is positive
    assert_is_positive(y_std)
    # Check that prop_type is one of 'interval' or 'quantile'
    assert prop_type in ["interval", "quantile"]

    # Compute proportions
    exp_proportions = np.linspace(0, 1, num_bins)
    # If we are recalibrating, input proportions are recalibrated proportions
    if recal_model is not None:
        in_exp_proportions = recal_model.predict(exp_proportions)
    else:
        in_exp_proportions = exp_proportions

    residuals = y_pred - y_true
    normalized_residuals = (residuals.flatten() / y_std.flatten()).reshape(
        -1, 1
    )
    norm = stats.norm(loc=0, scale=1)
    if prop_type == "interval":
        gaussian_lower_bound = norm.ppf(0.5 - in_exp_proportions / 2.0)
        gaussian_upper_bound = norm.ppf(0.5 + in_exp_proportions / 2.0)

        above_lower = normalized_residuals >= gaussian_lower_bound
        below_upper = normalized_residuals <= gaussian_upper_bound

        within_quantile = above_lower * below_upper
        obs_proportions = np.sum(within_quantile, axis=0).flatten() / len(
            residuals
        )
    elif prop_type == "quantile":
        gaussian_quantile_bound = norm.ppf(in_exp_proportions)
        below_quantile = normalized_residuals <= gaussian_quantile_bound
        obs_proportions = np.sum(below_quantile, axis=0).flatten() / len(
            residuals
        )

    return exp_proportions, obs_proportions


def get_proportion_lists(
    y_pred: np.ndarray,
    y_std: np.ndarray,
    y_true: np.ndarray,
    num_bins: int = 100,
    recal_model: IsotonicRegression = None,
    prop_type: str = "interval"
) -> Tuple[np.ndarray, np.ndarray]:
    """Return arrays of expected and observed proportions of points falling into
    intervals corresponding to a range of quantiles.
    Computations here are not vectorized, in case there are memory constraints.

    Args:
        y_pred: 1D array of the predicted means for the held out dataset.
        y_std: 1D array of the predicted standard deviations for the held out dataset.
        y_true: 1D array of the true labels in the held out dataset.
        num_bins: number of discretizations for the probability space [0, 1].
        recal_model: an sklearn isotonoic regression model which recalibrates the predictions.
        prop_type: "interval" to measure observed proportions for centered prediction intervals,
                   and "quantile" for observed proportions below a predicted quantile.

    Returns:
        A tuple of two numpy arrays, expected proportions and observed proportions
    """
    # Check that input arrays are flat
    assert_is_flat_same_shape(y_pred, y_std, y_true)
    # Check that input std is positive
    assert_is_positive(y_std)
    # Check that prop_type is one of 'interval' or 'quantile'
    assert prop_type in ["interval", "quantile"]

    # Compute proportions
    exp_proportions = np.linspace(0, 1, num_bins)
    # If we are recalibrating, input proportions are recalibrated proportions
    if recal_model is not None:
        in_exp_proportions = recal_model.predict(exp_proportions)
    else:
        in_exp_proportions = exp_proportions

    if prop_type == "interval":
        obs_proportions = [
            get_proportion_in_interval(y_pred, y_std, y_true, quantile)
            for quantile in in_exp_proportions
        ]
    elif prop_type == "quantile":
        obs_proportions = [
            get_proportion_under_quantile(y_pred, y_std, y_true, quantile)
            for quantile in in_exp_proportions
        ]

    return exp_proportions, obs_proportions


def get_proportion_in_interval(
    y_pred: np.ndarray,
    y_std: np.ndarray,
    y_true: np.ndarray,
    quantile: float
) -> float:
    """For a specified quantile, return the proportion of points falling into
    an interval corresponding to that quantile.

     Args:
         y_pred: 1D array of the predicted means for the held out dataset.
         y_std: 1D array of the predicted standard deviations for the held out dataset.
         y_true: 1D array of the true labels in the held out dataset.
         quantile: float

     Returns:
         A single scalar which is the proportion of the true labels falling into the
         prediction interval for the specified quantile.
     """

    # Check that input arrays are flat
    assert_is_flat_same_shape(y_pred, y_std, y_true)
    # Check that input std is positive
    assert_is_positive(y_std)

    # Computer lower and upper bound for quantile
    norm = stats.norm(loc=0, scale=1)
    lower_bound = norm.ppf(0.5 - quantile / 2)
    upper_bound = norm.ppf(0.5 + quantile / 2)

    # Compute proportion of normalized residuals within lower to upper bound
    residuals = y_pred - y_true

    normalized_residuals = residuals.reshape(-1) / y_std.reshape(-1)

    num_within_quantile = 0
    for resid in normalized_residuals:
        if lower_bound <= resid and resid <= upper_bound:
            num_within_quantile += 1.0
    proportion = num_within_quantile / len(residuals)

    return proportion


def get_proportion_under_quantile(
        y_pred: np.ndarray,
        y_std: np.ndarray,
        y_true: np.ndarray,
        quantile: float,
) -> float:
    """Get the proportion of data that are below the predicted quantile.

    Args:
        y_pred: 1D array of the predicted means for the held out dataset.
        y_std: 1D array of the predicted standard deviations for the held out dataset.
        y_true: 1D array of the true labels in the held out dataset.
        quantile: The quantile level to check.

    Returns:
        The proportion of data below the quantile level.
    """

    # Check that input arrays are flat
    assert_is_flat_same_shape(y_pred, y_std, y_true)
    # Check that input std is positive
    assert_is_positive(y_std)

    # Computer lower and upper bound for quantile
    norm = stats.norm(loc=0, scale=1)
    quantile_bound = norm.ppf(quantile)

    # Compute proportion of normalized residuals within lower to upper bound
    residuals = y_pred - y_true

    normalized_residuals = residuals / y_std

    num_below_quantile = 0
    for resid in normalized_residuals:
        if resid <= quantile_bound:
            num_below_quantile += 1.0
    proportion = num_below_quantile / len(residuals)

    return proportion


def get_prediction_interval(
        y_pred: np.ndarray,
        y_std: np.ndarray,
        quantile: np.ndarray,
        recal_model: Optional[IsotonicRegression] = None,
) -> Namespace:
    """Return the centered predictional interval corresponding to a quantile.

    For a specified quantile level q (must be a float, or a singleton),
    return the centered prediction interval corresponding
    to the pair of quantiles at levels (0.5-q/2) and (0.5+q/2),
    i.e. interval that has nominal coverage equal to q.

    Args:
        y_pred: 1D array of the predicted means for the held out dataset.
        y_std: 1D array of the predicted standard deviations for the held out dataset.
        quantile: The quantile level to check.
        recal_model: A recalibration model to apply before computing the interval.

    Returns:
        Namespace containing the lower and upper bound corresponding to the
        centered interval.
    """

    if isinstance(quantile, float):
        quantile = np.array([quantile])

    # Check that input arrays are flat
    assert_is_flat_same_shape(y_pred, y_std)
    assert_is_flat_same_shape(quantile)
    assert quantile.size == 1
    # Check that input std is positive
    assert_is_positive(y_std)

    if not np.logical_and((0.0 < quantile.item()), (quantile.item() < 1.0)):
        raise ValueError("Quantile must be greater than 0.0 and less than 1.0")

    # if recal_model is not None, calculate recalibrated quantile
    if recal_model is not None:
        quantile = recal_model.predict(quantile)

    # Computer lower and upper bound for quantile
    norm = stats.norm(loc=y_pred, scale=y_std)
    lower_bound = norm.ppf(0.5 - quantile / 2)
    upper_bound = norm.ppf(0.5 + quantile / 2)

    bounds = Namespace(
        upper=upper_bound,
        lower=lower_bound,
    )

    return bounds


def get_quantile(
        y_pred: np.ndarray,
        y_std: np.ndarray,
        quantile: np.ndarray,
        recal_model: Optional[IsotonicRegression] = None,
) -> float:
    """Return the value corresponding with a quantile.

    For a specified quantile level q (must be a float, or a singleton),
    return the quantile prediction,
    i.e. bound that has nominal coverage below the bound equal to q.

    Args:
        y_pred: 1D array of the predicted means for the held out dataset.
        y_std: 1D array of the predicted standard deviations for the held out dataset.
        quantile: The quantile level to check.
        recal_model: A recalibration model to apply before computing the interval.

    Returns:
        The value at which the quantile is achieved.
    """
    if isinstance(quantile, float):
        quantile = np.array([quantile])

    # Check that input arrays are flat
    assert_is_flat_same_shape(y_pred, y_std)
    assert_is_flat_same_shape(quantile)
    assert quantile.size == 1
    # Check that input std is positive
    assert_is_positive(y_std)

    if not np.logical_and((0.0 < quantile.item()), (quantile.item() < 1.0)):
        raise ValueError("Quantile must be greater than 0.0 and less than 1.0")

    # if recal_model is not None, calculate recalibrated quantile
    if recal_model is not None:
        quantile = recal_model.predict(quantile)

    # Computer quantile bound
    norm = stats.norm(loc=y_pred, scale=y_std)
    quantile_prediction = norm.ppf(quantile).flatten()

    return quantile_prediction<|MERGE_RESOLUTION|>--- conflicted
+++ resolved
@@ -2,7 +2,7 @@
 Metrics for assessing the quality of predictive uncertainty quantification.
 """
 
-from typing import Any, Tuple
+from typing import Any, Tuple, Optional
 from argparse import Namespace
 import numpy as np
 from sklearn.isotonic import IsotonicRegression
@@ -17,11 +17,7 @@
 )
 
 
-<<<<<<< HEAD
-def sharpness(y_std):
-=======
 def sharpness(y_std: np.ndarray) -> float:
->>>>>>> f7a33547
     """Return sharpness (a single measure of the overall confidence).
 
     Args:
@@ -47,11 +43,7 @@
     y_true: np.ndarray,
     num_bins: int = 100,
     vectorized: bool = False,
-<<<<<<< HEAD
-    recal_model: Any = None,
-=======
     recal_model: IsotonicRegression = None,
->>>>>>> f7a33547
     prop_type: str = "interval",
 ) -> float:
     """Root mean squared calibration error.
@@ -96,15 +88,6 @@
 
 
 def mean_absolute_calibration_error(
-<<<<<<< HEAD
-    y_pred,
-    y_std,
-    y_true,
-    num_bins=100,
-    vectorized=False,
-    recal_model=None,
-    prop_type="interval",
-=======
     y_pred: np.ndarray,
     y_std: np.ndarray,
     y_true: np.ndarray,
@@ -112,7 +95,6 @@
     vectorized: bool = False,
     recal_model: IsotonicRegression =None,
     prop_type: str = "interval",
->>>>>>> f7a33547
 ) -> float:
     """Mean absolute calibration error; identical to ECE.
 
@@ -189,16 +171,10 @@
 
     Returns:
         A Namespace with:
-<<<<<<< HEAD
-            * Group size array
-            * Mean of the worst calibration errors for each group size
-            * Standard error of the worst calibration error for each group size
-=======
 
         - Group size array
         - Mean of the worst calibration errors for each group size
         - Standard error of the worst calibration error for each group size
->>>>>>> f7a33547
     """
 
 
@@ -339,12 +315,6 @@
     recal_model: Any = None,
     prop_type: str = "interval"
 ) -> Tuple[np.ndarray, np.ndarray]:
-<<<<<<< HEAD
-    """Return lists of expected and observed proportions of points falling into
-    intervals corresponding to a range of quantiles.
-
-
-=======
     """Return arrays of expected and observed proportions of points falling into
     intervals corresponding to a range of quantiles.
     Computations here are vectorized for faster execution, but this function is
@@ -361,7 +331,6 @@
 
     Returns:
         A tuple of two numpy arrays, expected proportions and observed proportions
->>>>>>> f7a33547
 
     """
 
